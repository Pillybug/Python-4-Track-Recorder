"""PyQt6 user interface for the four-track recorder."""
from __future__ import annotations

import sys
from pathlib import Path
from typing import List

import numpy as np
from PyQt6 import QtCore, QtGui, QtWidgets

from audio_engine import AudioEngine, Track
from compressor import CompressorSettings
from eq import EQBand, default_eq_bands
from storage import save_session

PALETTE = {
    "background": "#fff3df",
    "primary": "#5a4031",
    "accent": "#7cbf9b",
    "accent_active": "#9fd7b5",
    "record": "#c0392b",
    "record_active": "#ff4b3e",
    "record_arm": "#f2c078",
    "highlight": "#f8dfc8",
    "timeline_bg": "#fcebd8",
    "timeline_grid": "#eedcc7",
    "timeline_major": "#dec7ad",
    "waveform": "#314d79",
    "waveform_fill": "#8fb5de",
    "waveform_live": "#ff8b75",
}


def create_transport_icon(kind: str, size: int = 64) -> QtGui.QIcon:
    """Create an in-memory icon for transport controls."""

    pixmap = QtGui.QPixmap(size, size)
    pixmap.fill(QtCore.Qt.GlobalColor.transparent)
    painter = QtGui.QPainter(pixmap)
    painter.setRenderHint(QtGui.QPainter.RenderHint.Antialiasing)
    rect = QtCore.QRectF(6, 6, size - 12, size - 12)

    if kind == "record":
        painter.setBrush(QtGui.QColor(PALETTE["record_active"]))
        painter.setPen(QtGui.QPen(QtGui.QColor(PALETTE["record_active"])))
        painter.drawEllipse(rect)
    elif kind == "play":
        painter.setBrush(QtGui.QColor(PALETTE["accent_active"]))
        painter.setPen(QtCore.Qt.PenStyle.NoPen)
        path = QtGui.QPainterPath()
        path.moveTo(rect.left(), rect.top())
        path.lineTo(rect.right(), rect.center().y())
        path.lineTo(rect.left(), rect.bottom())
        path.closeSubpath()
        painter.drawPath(path)
    else:
        painter.setBrush(QtGui.QColor(PALETTE["accent"]))
        painter.setPen(QtCore.Qt.PenStyle.NoPen)
        painter.drawRoundedRect(rect, 8, 8)

    painter.end()
    return QtGui.QIcon(pixmap)


class GridWidget(QtWidgets.QWidget):
    """Widget that paints a faint grid background."""

    def __init__(self, parent: QtWidgets.QWidget | None = None) -> None:
        super().__init__(parent)
        self.setAutoFillBackground(True)

    def paintEvent(self, event: QtGui.QPaintEvent) -> None:  # noqa: D401,N802
        painter = QtGui.QPainter(self)
        painter.fillRect(self.rect(), QtGui.QColor(PALETTE["timeline_bg"]))

        major_pen = QtGui.QPen(QtGui.QColor(PALETTE["timeline_major"]))
        major_pen.setWidth(2)
        minor_pen = QtGui.QPen(QtGui.QColor(PALETTE["timeline_grid"]))
        minor_pen.setWidth(1)

        bar_width = 160
        beats = 4
        for bar in range(0, max(1, self.width() // bar_width + 2)):
            x = bar * bar_width
            painter.setPen(major_pen)
            painter.drawLine(x, 0, x, self.height())
            for beat in range(1, beats):
                sub_x = x + int(bar_width / beats * beat)
                painter.setPen(minor_pen)
                painter.drawLine(sub_x, 0, sub_x, self.height())

        painter.setPen(minor_pen)
        mid_y = self.height() // 2
        painter.drawLine(0, mid_y, self.width(), mid_y)
        super().paintEvent(event)


class WaveformView(QtWidgets.QWidget):
    """Simplified visualisation of audio waveforms for each track."""

    def __init__(self, parent: QtWidgets.QWidget | None = None) -> None:
        super().__init__(parent)
        self._waveform: np.ndarray | None = None
        self._live_mode = False
        self.setMinimumHeight(140)
        self.setSizePolicy(
            QtWidgets.QSizePolicy.Policy.Expanding,
            QtWidgets.QSizePolicy.Policy.Fixed,
        )

    def set_waveform(self, audio: np.ndarray | None) -> None:
        if audio is None or audio.size == 0:
            self._waveform = None
        else:
            if audio.ndim > 1:
                audio = audio.mean(axis=1)
            peak = float(np.max(np.abs(audio))) if audio.size else 0.0
            max_val = peak if peak != 0 else 1.0
            self._waveform = (audio / max_val).astype(np.float32)
        self.update()

    def set_live_mode(self, active: bool) -> None:
        if self._live_mode != active:
            self._live_mode = active
            self.update()

    def _build_path(self, width: int, height: int) -> QtGui.QPainterPath | None:
        if self._waveform is None or width <= 0:
            return None
        samples = self._waveform
        step = max(1, len(samples) // width)
        center_y = height / 2
        scale_y = center_y * 0.9
        path = QtGui.QPainterPath()
        path.moveTo(0, center_y)
        for x in range(width):
            start = x * step
            end = min(len(samples), start + step)
            window = samples[start:end]
            if window.size == 0:
                level = 0.0
            else:
                level = float(window.max())
            y = center_y - level * scale_y
            path.lineTo(x, y)
        path.lineTo(width, center_y)
        for x in range(width, -1, -1):
            start = x * step
            end = min(len(samples), start + step)
            window = samples[start:end]
            if window.size == 0:
                level = 0.0
            else:
                level = float(window.min())
            y = center_y - level * scale_y
            path.lineTo(x, y)
        path.closeSubpath()
        return path

    def paintEvent(self, event: QtGui.QPaintEvent) -> None:  # noqa: D401,N802
        painter = QtGui.QPainter(self)
        painter.setRenderHint(QtGui.QPainter.RenderHint.Antialiasing)
        rect = self.rect()
        gradient = QtGui.QLinearGradient(rect.topLeft(), rect.bottomRight())
        if self._live_mode:
            gradient.setColorAt(0.0, QtGui.QColor(PALETTE["waveform_live"]).lighter(140))
            gradient.setColorAt(1.0, QtGui.QColor(PALETTE["waveform_live"]).lighter(190))
        else:
            gradient.setColorAt(0.0, QtGui.QColor(255, 255, 255, 120))
            gradient.setColorAt(1.0, QtGui.QColor(PALETTE["highlight"]))
        painter.fillRect(rect, gradient)

        painter.setPen(QtGui.QPen(QtGui.QColor(PALETTE["timeline_grid"])))
        for y in range(0, rect.height(), 30):
            painter.drawLine(rect.left(), y, rect.right(), y)

        path = self._build_path(rect.width(), rect.height())
        if path is None:
            painter.setPen(QtGui.QPen(QtGui.QColor(PALETTE["primary"])))
            painter.drawText(rect, QtCore.Qt.AlignmentFlag.AlignCenter, "No audio yet")
        else:
            fill_color = QtGui.QColor(PALETTE["waveform_fill"])
            if self._live_mode:
                fill_color = QtGui.QColor(PALETTE["waveform_live"])
            painter.setBrush(fill_color)
            painter.setPen(QtGui.QPen(QtGui.QColor(PALETTE["waveform"]), 1.2))
            painter.drawPath(path)

        super().paintEvent(event)


class EQCurveWidget(QtWidgets.QWidget):
    """Visual preview of the EQ response curve."""

    def __init__(self, bands: List[EQBand], parent: QtWidgets.QWidget | None = None) -> None:
        super().__init__(parent)
        self._bands = [EQBand(b.low_freq, b.high_freq, b.gain_db) for b in bands]
        self.setMinimumHeight(200)
        self.setSizePolicy(
            QtWidgets.QSizePolicy.Policy.Expanding,
            QtWidgets.QSizePolicy.Policy.Expanding,
        )

    def set_bands(self, bands: List[EQBand]) -> None:
        self._bands = [EQBand(b.low_freq, b.high_freq, b.gain_db) for b in bands]
        self.update()

    @staticmethod
    def _gaussian_response(freqs: np.ndarray, band: EQBand) -> np.ndarray:
        low = max(band.low_freq, 20)
        high = max(band.high_freq, low + 1)
        center = np.sqrt(low * high)
        width = max(np.log10(high) - np.log10(low), 1e-3)
        sigma = width / 2.5
        exponent = (np.log10(freqs) - np.log10(center)) / sigma
        return band.gain_db * np.exp(-0.5 * exponent**2)

    def paintEvent(self, event: QtGui.QPaintEvent) -> None:  # noqa: D401,N802
        painter = QtGui.QPainter(self)
        painter.setRenderHint(QtGui.QPainter.RenderHint.Antialiasing)
        rect = self.rect().adjusted(12, 12, -12, -12)

        bg = QtGui.QLinearGradient(rect.topLeft(), rect.bottomRight())
        bg.setColorAt(0.0, QtGui.QColor(PALETTE["highlight"]))
        bg.setColorAt(1.0, QtGui.QColor(255, 255, 255, 180))
        painter.fillRect(rect, bg)

        painter.setPen(QtGui.QPen(QtGui.QColor(PALETTE["timeline_grid"])) )
        for step in range(5):
            y = rect.top() + step * rect.height() / 4
            painter.drawLine(rect.left(), int(y), rect.right(), int(y))

        freq_ticks = [20, 50, 100, 250, 500, 1000, 2500, 5000, 10000, 20000]
        min_log = np.log10(20)
        max_log = np.log10(20000)
        painter.setPen(QtGui.QPen(QtGui.QColor(PALETTE["timeline_major"])) )
        for freq in freq_ticks:
            pos = (np.log10(freq) - min_log) / (max_log - min_log)
            x = rect.left() + pos * rect.width()
            painter.drawLine(int(x), rect.top(), int(x), rect.bottom())

        if not self._bands:
            painter.setPen(QtGui.QPen(QtGui.QColor(PALETTE["primary"])))
            painter.drawText(rect, QtCore.Qt.AlignmentFlag.AlignCenter, "No EQ bands")
            return

        freqs = np.logspace(min_log, max_log, num=400)
        response = np.zeros_like(freqs)
        for band in self._bands:
            response += self._gaussian_response(freqs, band)

        path = QtGui.QPainterPath()
        mid_y = rect.center().y()
        max_gain = max(12.0, float(np.max(np.abs(response))) or 0.0)
        gain_scale = (rect.height() / 2) * 0.85 / max_gain
        for idx, (freq, gain) in enumerate(zip(freqs, response)):
            pos = (np.log10(freq) - min_log) / (max_log - min_log)
            x = rect.left() + pos * rect.width()
            y = mid_y - gain * gain_scale
            if idx == 0:
                path.moveTo(x, y)
            else:
                path.lineTo(x, y)

        painter.setPen(QtGui.QPen(QtGui.QColor(PALETTE["waveform"]), 2.5))
        painter.drawPath(path)

        fill_path = QtGui.QPainterPath(path)
        fill_path.lineTo(rect.right(), mid_y)
        fill_path.lineTo(rect.left(), mid_y)
        fill_path.closeSubpath()
        painter.fillPath(fill_path, QtGui.QColor(PALETTE["waveform_fill"]).lighter(140))


class EQDialog(QtWidgets.QDialog):
    def __init__(self, bands: List[EQBand], parent: QtWidgets.QWidget | None = None) -> None:
        super().__init__(parent)
        self.setWindowTitle("8-Band EQ")
        self._bands = [EQBand(b.low_freq, b.high_freq, b.gain_db) for b in bands]
        layout = QtWidgets.QVBoxLayout(self)
        layout.setSpacing(12)

        self._curve = EQCurveWidget(self._bands)
        layout.addWidget(self._curve)

        control_grid = QtWidgets.QHBoxLayout()
        control_grid.setSpacing(16)
        layout.addLayout(control_grid)

        self._gain_sliders: List[QtWidgets.QSlider] = []
        self._range_labels: List[QtWidgets.QLabel] = []
        self._low_spins: List[QtWidgets.QDoubleSpinBox] = []
        self._high_spins: List[QtWidgets.QDoubleSpinBox] = []
        self._gain_labels: List[QtWidgets.QLabel] = []

        for idx, band in enumerate(self._bands):
            column = QtWidgets.QWidget()
            column_layout = QtWidgets.QVBoxLayout(column)
            column_layout.setSpacing(6)
            column_layout.setContentsMargins(0, 0, 0, 0)

            header = QtWidgets.QLabel(f"Band {idx + 1}")
            header.setAlignment(QtCore.Qt.AlignmentFlag.AlignCenter)
            header.setStyleSheet("font-weight: 600;")
            column_layout.addWidget(header)

            range_label = QtWidgets.QLabel()
            range_label.setAlignment(QtCore.Qt.AlignmentFlag.AlignCenter)
            column_layout.addWidget(range_label)
            self._range_labels.append(range_label)

            gain_label = QtWidgets.QLabel()
            gain_label.setAlignment(QtCore.Qt.AlignmentFlag.AlignCenter)
            column_layout.addWidget(gain_label)
            self._gain_labels.append(gain_label)

            slider = QtWidgets.QSlider(QtCore.Qt.Orientation.Vertical)
            slider.setRange(-180, 180)
            slider.setSingleStep(5)
            slider.setValue(int(band.gain_db * 10))
            slider.setTickInterval(30)
            slider.setTickPosition(QtWidgets.QSlider.TickPosition.TicksLeft)
            slider.valueChanged.connect(lambda value, i=idx: self._on_gain_changed(i, value))
            column_layout.addWidget(slider, stretch=1)
            self._gain_sliders.append(slider)

            low_spin = QtWidgets.QDoubleSpinBox()
            low_spin.setRange(20.0, 19900.0)
            low_spin.setDecimals(1)
            low_spin.setSuffix(" Hz")
            low_spin.setValue(band.low_freq)
            low_spin.valueChanged.connect(lambda value, i=idx: self._on_low_changed(i, value))
            column_layout.addWidget(low_spin)
            self._low_spins.append(low_spin)

            high_spin = QtWidgets.QDoubleSpinBox()
            high_spin.setRange(30.0, 20000.0)
            high_spin.setDecimals(1)
            high_spin.setSuffix(" Hz")
            high_spin.setValue(band.high_freq)
            high_spin.valueChanged.connect(lambda value, i=idx: self._on_high_changed(i, value))
            column_layout.addWidget(high_spin)
            self._high_spins.append(high_spin)

            control_grid.addWidget(column)

        self._sync_labels()

        button_box = QtWidgets.QDialogButtonBox(
            QtWidgets.QDialogButtonBox.StandardButton.Ok | QtWidgets.QDialogButtonBox.StandardButton.Cancel
        )
        button_box.accepted.connect(self.accept)
        button_box.rejected.connect(self.reject)
        layout.addWidget(button_box)
<<<<<<< HEAD

    def _sync_labels(self) -> None:
        for idx, band in enumerate(self._bands):
            self._range_labels[idx].setText(f"{int(band.low_freq)} – {int(band.high_freq)} Hz")
            self._gain_labels[idx].setText(f"{band.gain_db:+.1f} dB")
        self._curve.set_bands(self._bands)

    def _on_gain_changed(self, index: int, value: int) -> None:
        self._bands[index].gain_db = value / 10
        self._gain_labels[index].setText(f"{self._bands[index].gain_db:+.1f} dB")
        self._curve.set_bands(self._bands)

    def _on_low_changed(self, index: int, value: float) -> None:
        high = self._bands[index].high_freq
        if value >= high - 10:
            value = high - 10
            self._low_spins[index].blockSignals(True)
            self._low_spins[index].setValue(value)
            self._low_spins[index].blockSignals(False)
        self._bands[index].low_freq = max(20.0, value)
        self._sync_labels()

=======

    def _sync_labels(self) -> None:
        for idx, band in enumerate(self._bands):
            self._range_labels[idx].setText(f"{int(band.low_freq)} – {int(band.high_freq)} Hz")
            self._gain_labels[idx].setText(f"{band.gain_db:+.1f} dB")
        self._curve.set_bands(self._bands)

    def _on_gain_changed(self, index: int, value: int) -> None:
        self._bands[index].gain_db = value / 10
        self._gain_labels[index].setText(f"{self._bands[index].gain_db:+.1f} dB")
        self._curve.set_bands(self._bands)

    def _on_low_changed(self, index: int, value: float) -> None:
        high = self._bands[index].high_freq
        if value >= high - 10:
            value = high - 10
            self._low_spins[index].blockSignals(True)
            self._low_spins[index].setValue(value)
            self._low_spins[index].blockSignals(False)
        self._bands[index].low_freq = max(20.0, value)
        self._sync_labels()

>>>>>>> 2afadf71
    def _on_high_changed(self, index: int, value: float) -> None:
        low = self._bands[index].low_freq
        if value <= low + 10:
            value = low + 10
            self._high_spins[index].blockSignals(True)
            self._high_spins[index].setValue(value)
            self._high_spins[index].blockSignals(False)
        self._bands[index].high_freq = min(20000.0, value)
        self._sync_labels()

    def settings(self) -> List[EQBand]:
        return [EQBand(b.low_freq, b.high_freq, b.gain_db) for b in self._bands]


class CompressorDialog(QtWidgets.QDialog):
    def __init__(self, settings: CompressorSettings | None, parent: QtWidgets.QWidget | None = None) -> None:
        super().__init__(parent)
        self.setWindowTitle("Compressor")
        layout = QtWidgets.QFormLayout(self)
        self.threshold = QtWidgets.QDoubleSpinBox()
        self.threshold.setRange(-60, 0)
        self.threshold.setValue(settings.threshold_db if settings else -18)
        self.ratio = QtWidgets.QDoubleSpinBox()
        self.ratio.setRange(1, 20)
        self.ratio.setSingleStep(0.1)
        self.ratio.setValue(settings.ratio if settings else 4.0)
        self.attack = QtWidgets.QDoubleSpinBox()
        self.attack.setRange(0.1, 200)
        self.attack.setValue(settings.attack_ms if settings else 10.0)
        self.release = QtWidgets.QDoubleSpinBox()
        self.release.setRange(5, 500)
        self.release.setValue(settings.release_ms if settings else 100.0)
        self.makeup = QtWidgets.QDoubleSpinBox()
        self.makeup.setRange(-12, 12)
        self.makeup.setValue(settings.makeup_gain_db if settings else 0.0)
        layout.addRow("Threshold (dB)", self.threshold)
        layout.addRow("Ratio", self.ratio)
        layout.addRow("Attack (ms)", self.attack)
        layout.addRow("Release (ms)", self.release)
        layout.addRow("Make-up (dB)", self.makeup)
        button_box = QtWidgets.QDialogButtonBox(
            QtWidgets.QDialogButtonBox.StandardButton.Ok | QtWidgets.QDialogButtonBox.StandardButton.Cancel
        )
        button_box.accepted.connect(self.accept)
        button_box.rejected.connect(self.reject)
        layout.addRow(button_box)

    def settings(self) -> CompressorSettings:
        return CompressorSettings(
            threshold_db=self.threshold.value(),
            ratio=self.ratio.value(),
            attack_ms=self.attack.value(),
            release_ms=self.release.value(),
            makeup_gain_db=self.makeup.value(),
        )


class TrackWidget(QtWidgets.QFrame):
    record_toggled = QtCore.pyqtSignal(int, bool)
    mono_toggled = QtCore.pyqtSignal(int, bool)
    gain_changed = QtCore.pyqtSignal(int, float)
    eq_requested = QtCore.pyqtSignal(int)
    compressor_requested = QtCore.pyqtSignal(int)
    crop_requested = QtCore.pyqtSignal(int, float, float)
    move_requested = QtCore.pyqtSignal(int, int)

    def __init__(self, index: int, parent: QtWidgets.QWidget | None = None) -> None:
        super().__init__(parent)
        self.index = index
        self.setFrameShape(QtWidgets.QFrame.Shape.StyledPanel)
        self.setObjectName("trackFrame")
        self.setMinimumHeight(220)
        self.setStyleSheet(
            "#trackFrame {"
            "    background-color: rgba(255, 244, 226, 0.7);"
            "    border-radius: 18px;"
            "    border: 1px solid %s;"
            "    box-shadow: 0 12px 30px rgba(154, 127, 92, 0.18);"
            "}" % PALETTE["highlight"]
        )
        layout = QtWidgets.QVBoxLayout(self)
        layout.setSpacing(14)
        layout.setContentsMargins(18, 18, 18, 18)

        header = QtWidgets.QHBoxLayout()
        header.setSpacing(12)
        self.title = QtWidgets.QLabel(f"Track {index + 1}")
        self.title.setStyleSheet(
            "font-size: 18px; font-weight: 600; letter-spacing: 0.5px; color: %s;" % PALETTE["primary"]
        )
        header.addWidget(self.title)
        header.addStretch()
        self.record_button = QtWidgets.QPushButton("Arm")
        self.record_button.setCheckable(True)
        self.record_button.setToolTip("Arm track for recording")
        self.record_button.setCursor(QtGui.QCursor(QtCore.Qt.CursorShape.PointingHandCursor))
        self.record_button.setStyleSheet(
            "QPushButton {"
            "    background-color: transparent;"
            "    color: %s;"
            "    border-radius: 20px;"
            "    border: 2px solid %s;"
            "    padding: 10px 22px;"
            "    font-weight: bold;"
            "}"
            "QPushButton:checked {"
            "    background-color: %s;"
            "    color: white;"
            "    border-color: %s;"
            "}"
            % (PALETTE["primary"], PALETTE["record"], PALETTE["record_arm"], PALETTE["record"])
        )
        self.record_button.toggled.connect(self._on_record_toggled)
        header.addWidget(self.record_button)
        self.mono_button = QtWidgets.QPushButton("Stereo")
        self.mono_button.setCheckable(True)
        self.mono_button.setCursor(QtGui.QCursor(QtCore.Qt.CursorShape.PointingHandCursor))
        self.mono_button.setStyleSheet(
            "QPushButton {"
            "    background-color: rgba(76, 140, 107, 40);"
            "    color: %s;"
            "    border-radius: 16px;"
            "    padding: 10px 20px;"
            "}"
            "QPushButton:checked {"
            "    background-color: %s;"
            "    color: white;"
            "}"
            % (PALETTE["primary"], PALETTE["accent"])
        )
        self.mono_button.toggled.connect(self._on_mono_toggled)
        header.addWidget(self.mono_button)
        layout.addLayout(header)

        self.waveform = WaveformView()
        layout.addWidget(self.waveform)

        control_layout = QtWidgets.QHBoxLayout()
        control_layout.setSpacing(12)
        self.gain_slider = QtWidgets.QSlider(QtCore.Qt.Orientation.Horizontal)
        self.gain_slider.setRange(-120, 120)
        self.gain_slider.setValue(0)
        self.gain_slider.valueChanged.connect(self._on_gain_changed)
        gain_label = QtWidgets.QLabel("Gain (dB)")
        gain_label.setStyleSheet("font-weight: 600;")
        control_layout.addWidget(gain_label)
        control_layout.addWidget(self.gain_slider)
        layout.addLayout(control_layout)

        processing_layout = QtWidgets.QHBoxLayout()
        processing_layout.setSpacing(10)
        self.eq_button = QtWidgets.QPushButton("EQ")
        self.eq_button.setCursor(QtGui.QCursor(QtCore.Qt.CursorShape.PointingHandCursor))
        self.eq_button.clicked.connect(lambda: self.eq_requested.emit(self.index))
        self.eq_button.setStyleSheet(
            "QPushButton {"
            "    background-color: rgba(76, 140, 107, 0.25);"
            f"    color: {PALETTE['primary']};"
            "    border-radius: 12px;"
            "    padding: 10px 16px;"
            "    font-weight: 600;"
            "}"
            "QPushButton:hover {"
            "    background-color: rgba(98, 177, 136, 0.5);"
            "}"
        )
        processing_layout.addWidget(self.eq_button)
        self.comp_button = QtWidgets.QPushButton("Comp")
        self.comp_button.setCursor(QtGui.QCursor(QtCore.Qt.CursorShape.PointingHandCursor))
        self.comp_button.clicked.connect(lambda: self.compressor_requested.emit(self.index))
        self.comp_button.setStyleSheet(
            "QPushButton {"
            "    background-color: rgba(42, 79, 110, 0.2);"
            "    color: white;"
            "    border-radius: 12px;"
            "    padding: 10px 16px;"
            "    font-weight: 600;"
            "}"
            "QPushButton:hover {"
            "    background-color: rgba(42, 79, 110, 0.35);"
            "}"
        )
        processing_layout.addWidget(self.comp_button)
        layout.addLayout(processing_layout)

        edit_layout = QtWidgets.QHBoxLayout()
        self.start_spin = QtWidgets.QDoubleSpinBox()
        self.start_spin.setRange(0, 9999)
        self.start_spin.setSuffix(" s")
        self.start_spin.setFixedHeight(40)
        self.start_spin.setStyleSheet("QDoubleSpinBox { padding: 6px 10px; border-radius: 10px; }")
        self.end_spin = QtWidgets.QDoubleSpinBox()
        self.end_spin.setRange(0, 9999)
        self.end_spin.setSuffix(" s")
        self.end_spin.setFixedHeight(40)
        self.end_spin.setStyleSheet("QDoubleSpinBox { padding: 6px 10px; border-radius: 10px; }")
        crop_button = QtWidgets.QPushButton("Crop")
        crop_button.setCursor(QtGui.QCursor(QtCore.Qt.CursorShape.PointingHandCursor))
        crop_button.setStyleSheet(
            "QPushButton {"
            "    background-color: rgba(192, 57, 43, 0.2);"
            "    color: %s;"
            "    border-radius: 12px;"
            "    padding: 10px 18px;"
            "    font-weight: 600;"
            "}" % PALETTE["record"]
            + "QPushButton:hover { background-color: rgba(255, 75, 62, 0.35); }"
        )
        crop_button.clicked.connect(self._emit_crop)
        edit_layout.addWidget(QtWidgets.QLabel("Start"))
        edit_layout.addWidget(self.start_spin)
        edit_layout.addWidget(QtWidgets.QLabel("End"))
        edit_layout.addWidget(self.end_spin)
        edit_layout.addWidget(crop_button)
        layout.addLayout(edit_layout)

        move_layout = QtWidgets.QHBoxLayout()
        move_layout.addWidget(QtWidgets.QLabel("Move to"))
        self.move_combo = QtWidgets.QComboBox()
        self.move_combo.addItems(["Track 1", "Track 2", "Track 3", "Track 4"])
        self.move_combo.setFixedHeight(40)
        self.move_combo.setStyleSheet("QComboBox { padding: 6px 12px; border-radius: 10px; }")
        move_button = QtWidgets.QPushButton("Move")
        move_button.setCursor(QtGui.QCursor(QtCore.Qt.CursorShape.PointingHandCursor))
        move_button.setStyleSheet(
            "QPushButton {"
            "    background-color: rgba(91, 70, 54, 0.2);"
            f"    color: {PALETTE['primary']};"
            "    border-radius: 12px;"
            "    padding: 10px 18px;"
            "    font-weight: 600;"
            "}"
            "QPushButton:hover {"
            "    background-color: rgba(91, 70, 54, 0.35);"
            "}"
        )
        move_button.clicked.connect(self._emit_move)
        move_layout.addWidget(self.move_combo)
        move_layout.addWidget(move_button)
        layout.addLayout(move_layout)

    def update_from_track(self, track: Track, live_audio: np.ndarray | None = None) -> None:
        self.title.setText(track.name or f"Track {self.index + 1}")
        self._sync_button(self.record_button, track.armed)
        self.record_button.setText("Armed" if track.armed else "Arm")
        self._sync_button(self.mono_button, not track.stereo)
        self.mono_button.setText("Mono" if self.mono_button.isChecked() else "Stereo")
        self.gain_slider.blockSignals(True)
        self.gain_slider.setValue(int(track.gain_db * 10))
        self.gain_slider.blockSignals(False)
        if live_audio is not None:
            self.waveform.set_waveform(live_audio)
            self.waveform.set_live_mode(True)
        else:
            self.waveform.set_waveform(track.data)
            self.waveform.set_live_mode(False)

    @staticmethod
    def _sync_button(button: QtWidgets.QAbstractButton, state: bool) -> None:
        old = button.blockSignals(True)
        button.setChecked(state)
        button.blockSignals(old)

    def _on_record_toggled(self, state: bool) -> None:
        self.record_button.setText("Armed" if state else "Arm")
        self.record_toggled.emit(self.index, state)

    def _on_mono_toggled(self, state: bool) -> None:
        self.mono_button.setText("Mono" if state else "Stereo")
        self.mono_toggled.emit(self.index, state)

    def _on_gain_changed(self, value: int) -> None:
        self.gain_changed.emit(self.index, value / 10)

    def _emit_crop(self) -> None:
        self.crop_requested.emit(self.index, self.start_spin.value(), self.end_spin.value())

    def _emit_move(self) -> None:
        dest = self.move_combo.currentIndex()
        if dest != self.index:
            self.move_requested.emit(self.index, dest)


class TapeDeckView(QtWidgets.QWidget):
    record = QtCore.pyqtSignal()
    stop = QtCore.pyqtSignal()
    play = QtCore.pyqtSignal()
    play_stopped = QtCore.pyqtSignal()

    def __init__(self, parent: QtWidgets.QWidget | None = None) -> None:
        super().__init__(parent)
        layout = QtWidgets.QVBoxLayout(self)
        title = QtWidgets.QLabel("4-Track Tape Deck")
        title.setAlignment(QtCore.Qt.AlignmentFlag.AlignCenter)
        title.setStyleSheet(
            "font-size: 22px; font-weight: 600; letter-spacing: 0.4px; color: %s;" % PALETTE["primary"]
        )
        layout.addWidget(title)
        self.track_buttons: List[QtWidgets.QPushButton] = []
        for i in range(4):
            button = QtWidgets.QPushButton(f"Track {i + 1}")
            button.setCheckable(True)
            button.setStyleSheet(
                "QPushButton {"
                f"    background-color: rgba(255, 255, 255, 0.3); color: {PALETTE['primary']};"
                "    border-radius: 16px; padding: 14px 18px; font-size: 16px;"
                "    border: 2px solid %s;"
                "}"
                "QPushButton:checked {"
                f"    background-color: {PALETTE['record_arm']}; color: white;"
                f"    border-color: {PALETTE['record']};"
                "}"
                % PALETTE["timeline_grid"]
            )
            layout.addWidget(button)
            self.track_buttons.append(button)
        controls = QtWidgets.QHBoxLayout()
        controls.setSpacing(20)
        controls.setAlignment(QtCore.Qt.AlignmentFlag.AlignCenter)
        self.play_button = QtWidgets.QPushButton()
        self.play_button.setCheckable(True)
        self.play_button.setToolTip("Play")
        self.play_button.setCursor(QtGui.QCursor(QtCore.Qt.CursorShape.PointingHandCursor))
        self.play_button.setIcon(create_transport_icon("play"))
        self.play_button.setIconSize(QtCore.QSize(48, 48))
        self.play_button.setFixedSize(96, 96)
        self.play_button.setStyleSheet(
            "QPushButton {"
            f"    background-color: {PALETTE['accent']};"
            "    border-radius: 48px;"
            "    border: none;"
            "}"
            "QPushButton:checked {"
            f"    background-color: {PALETTE['accent_active']};"
            "    border: 3px solid rgba(255, 255, 255, 120);"
            "}"
        )
        self.play_button.toggled.connect(self._on_play_toggled)
        controls.addWidget(self.play_button)
        self.record_button = QtWidgets.QPushButton()
        self.record_button.setCheckable(True)
        self.record_button.setToolTip("Record")
        self.record_button.setCursor(QtGui.QCursor(QtCore.Qt.CursorShape.PointingHandCursor))
        self.record_button.setIcon(create_transport_icon("record"))
        self.record_button.setIconSize(QtCore.QSize(48, 48))
        self.record_button.setFixedSize(96, 96)
        self.record_button.setStyleSheet(
            "QPushButton {"
            f"    background-color: {PALETTE['record']};"
            "    border-radius: 48px;"
            "    border: none;"
            "}"
            "QPushButton:checked {"
            f"    background-color: {PALETTE['record_active']};"
            "    border: 3px solid rgba(255, 255, 255, 150);"
            "}"
        )
        self.record_button.toggled.connect(self._toggle_record)
        controls.addWidget(self.record_button)
        layout.addLayout(controls)

    def _toggle_record(self, state: bool) -> None:
        if state:
            self.record.emit()
        else:
            self.stop.emit()

    def _on_play_toggled(self, state: bool) -> None:
        if state:
            self.play.emit()
        else:
            self.play_stopped.emit()


class MainWindow(QtWidgets.QMainWindow):
    def __init__(self) -> None:
        super().__init__()
        self.setWindowTitle("Python 4-Track Recorder")
        self.resize(1200, 800)
        self.engine = AudioEngine()
        self._build_ui()
        self._update_device_lists()
        self._last_playing_state = False
        self._last_recording_state = False
        self._transport_timer = QtCore.QTimer(self)
        self._transport_timer.setInterval(200)
        self._transport_timer.timeout.connect(self._poll_engine_state)
        self._transport_timer.start()
        self._refresh_track_views()

    # UI construction --------------------------------------------------
    def _build_ui(self) -> None:
        central = QtWidgets.QWidget()
        self.setCentralWidget(central)
        main_layout = QtWidgets.QVBoxLayout(central)
        main_layout.setSpacing(20)
        main_layout.setContentsMargins(24, 24, 24, 24)

        top_bar = QtWidgets.QHBoxLayout()
        top_bar.setSpacing(16)
        self.play_button = QtWidgets.QPushButton()
        self.play_button.setCheckable(True)
        self.play_button.setIcon(create_transport_icon("play"))
        self.play_button.setIconSize(QtCore.QSize(48, 48))
        self.play_button.setFixedSize(88, 88)
        self.play_button.setToolTip("Play session")
        self.play_button.setCursor(QtGui.QCursor(QtCore.Qt.CursorShape.PointingHandCursor))
        self.play_button.setStyleSheet(
            "QPushButton {"
            f"    background-color: {PALETTE['accent']};"
            "    border-radius: 44px;"
            "    border: none;"
            "}"
            "QPushButton:checked {"
            f"    background-color: {PALETTE['accent_active']};"
            "    border: 3px solid rgba(255, 255, 255, 160);"
            "}"
        )
        self.play_button.toggled.connect(self._toggle_playback)
        top_bar.addWidget(self.play_button)
        self.record_button = QtWidgets.QPushButton()
        self.record_button.setCheckable(True)
        self.record_button.setIcon(create_transport_icon("record"))
        self.record_button.setIconSize(QtCore.QSize(48, 48))
        self.record_button.setFixedSize(88, 88)
        self.record_button.setToolTip("Record armed tracks")
        self.record_button.setCursor(QtGui.QCursor(QtCore.Qt.CursorShape.PointingHandCursor))
        self.record_button.setStyleSheet(
            "QPushButton {"
            f"    background-color: {PALETTE['record']};"
            "    border-radius: 44px;"
            "    border: none;"
            "}"
            "QPushButton:checked {"
            f"    background-color: {PALETTE['record_active']};"
            "    border: 3px solid rgba(255, 255, 255, 180);"
            "}"
        )
        self.record_button.toggled.connect(self._toggle_recording)
        top_bar.addWidget(self.record_button)
        top_bar.addSpacing(12)
        tempo_label = QtWidgets.QLabel("Tempo")
        tempo_label.setStyleSheet("font-weight: 600;")
        top_bar.addWidget(tempo_label)
        self.tempo_spin = QtWidgets.QSpinBox()
        self.tempo_spin.setRange(40, 240)
        self.tempo_spin.setValue(self.engine.tempo)
        self.tempo_spin.valueChanged.connect(self._tempo_changed)
        top_bar.addWidget(self.tempo_spin)
        self.tempo_spin.setFixedHeight(44)
        self.tempo_spin.setStyleSheet(
            "QSpinBox { padding: 6px 12px; font-size: 16px; border-radius: 10px; }"
        )
        self.click_checkbox = QtWidgets.QCheckBox("Click Track")
        self.click_checkbox.setChecked(True)
        self.click_checkbox.toggled.connect(self._toggle_click)
        top_bar.addWidget(self.click_checkbox)
        self.click_checkbox.setStyleSheet("QCheckBox { font-size: 16px; }")
        self.sample_rate_combo = QtWidgets.QComboBox()
        self.sample_rate_combo.addItems(["44100", "48000"])
        self.sample_rate_combo.setFixedHeight(44)
        self.sample_rate_combo.setStyleSheet(
            "QComboBox { padding: 6px 12px; font-size: 16px; border-radius: 10px; }"
        )
        sample_label = QtWidgets.QLabel("Export Rate")
        sample_label.setStyleSheet("font-weight: 600;")
        top_bar.addWidget(sample_label)
        top_bar.addWidget(self.sample_rate_combo)
        self.format_combo = QtWidgets.QComboBox()
        self.format_combo.addItems(["wav", "mp3"])
        self.format_combo.setFixedHeight(44)
        self.format_combo.setStyleSheet(
            "QComboBox { padding: 6px 12px; font-size: 16px; border-radius: 10px; }"
        )
        format_label = QtWidgets.QLabel("Format")
        format_label.setStyleSheet("font-weight: 600;")
        top_bar.addWidget(format_label)
        top_bar.addWidget(self.format_combo)
        export_button = QtWidgets.QPushButton("Export Mix")
        export_button.clicked.connect(self._export_mix)
        export_button.setCursor(QtGui.QCursor(QtCore.Qt.CursorShape.PointingHandCursor))
        export_button.setStyleSheet(
            "QPushButton {"
            f"    background-color: {PALETTE['accent']};"
            "    color: white;"
            "    padding: 12px 20px;"
            "    border-radius: 16px;"
            "    font-weight: 600;"
            "}"
            "QPushButton:hover {"
            f"    background-color: {PALETTE['accent_active']};"
            "}"
        )
        top_bar.addWidget(export_button)
        save_button = QtWidgets.QPushButton("Save Session")
        save_button.clicked.connect(self._save_session)
        save_button.setCursor(QtGui.QCursor(QtCore.Qt.CursorShape.PointingHandCursor))
        save_button.setStyleSheet(
            "QPushButton {"
            "    background-color: rgba(91, 70, 54, 0.2);"
            f"    color: {PALETTE['primary']};"
            "    padding: 12px 20px;"
            "    border-radius: 16px;"
            "    font-weight: 600;"
            "}"
            "QPushButton:hover {"
            f"    background-color: rgba(91, 70, 54, 0.35);"
            "}"
        )
        top_bar.addWidget(save_button)
        top_bar.addStretch()
        main_layout.addLayout(top_bar)

        device_bar = QtWidgets.QHBoxLayout()
        self.input_combo = QtWidgets.QComboBox()
        self.input_combo.currentIndexChanged.connect(self._set_input_device)
        self.input_combo.setFixedHeight(44)
        self.input_combo.setStyleSheet("QComboBox { padding: 6px 12px; border-radius: 10px; }")
        device_bar.addWidget(QtWidgets.QLabel("Input"))
        device_bar.addWidget(self.input_combo)
        self.output_combo = QtWidgets.QComboBox()
        self.output_combo.currentIndexChanged.connect(self._set_output_device)
        self.output_combo.setFixedHeight(44)
        self.output_combo.setStyleSheet("QComboBox { padding: 6px 12px; border-radius: 10px; }")
        device_bar.addWidget(QtWidgets.QLabel("Output"))
        device_bar.addWidget(self.output_combo)
        main_layout.addLayout(device_bar)

        self.grid_container = GridWidget()
        self.grid_layout = QtWidgets.QVBoxLayout(self.grid_container)
        self.grid_layout.setSpacing(18)
        self.grid_layout.setContentsMargins(24, 24, 24, 24)
        self.track_widgets: List[TrackWidget] = []
        for i in range(4):
            widget = TrackWidget(i)
            widget.record_toggled.connect(self._arm_track)
            widget.mono_toggled.connect(self._toggle_track_mono)
            widget.gain_changed.connect(self._set_track_gain)
            widget.eq_requested.connect(self._edit_track_eq)
            widget.compressor_requested.connect(self._edit_track_compressor)
            widget.crop_requested.connect(self._crop_track)
            widget.move_requested.connect(self._move_track)
            self.track_widgets.append(widget)
            self.grid_layout.addWidget(widget)
        self.grid_layout.addStretch()

        self.master_section = QtWidgets.QGroupBox("Master")
        master_layout = QtWidgets.QHBoxLayout(self.master_section)
        self.master_gain_slider = QtWidgets.QSlider(QtCore.Qt.Orientation.Horizontal)
        self.master_gain_slider.setRange(-120, 120)
        self.master_gain_slider.setValue(0)
        self.master_gain_slider.valueChanged.connect(self._set_master_gain)
        master_layout.addWidget(QtWidgets.QLabel("Gain"))
        master_layout.addWidget(self.master_gain_slider)
        master_eq_button = QtWidgets.QPushButton("EQ")
        master_eq_button.clicked.connect(self._edit_master_eq)
        master_layout.addWidget(master_eq_button)
        master_comp_button = QtWidgets.QPushButton("Comp")
        master_comp_button.clicked.connect(self._edit_master_compressor)
        master_layout.addWidget(master_comp_button)

        self.tape_deck = TapeDeckView()
        self.tape_deck.record.connect(self._toggle_record_button_on)
        self.tape_deck.stop.connect(self._stop_recording)
        self.tape_deck.play.connect(self._handle_tape_play)
        self.tape_deck.play_stopped.connect(self._handle_tape_stop)
        for idx, button in enumerate(self.tape_deck.track_buttons):
            button.toggled.connect(lambda state, i=idx: self._arm_track(i, state))
        self.stack_container = QtWidgets.QWidget()
        self.orientation_stack = QtWidgets.QStackedLayout(self.stack_container)
        self.track_area = QtWidgets.QScrollArea()
        self.track_area.setWidgetResizable(True)
        self.track_area.setFrameShape(QtWidgets.QFrame.Shape.NoFrame)
        self.track_area.setHorizontalScrollBarPolicy(QtCore.Qt.ScrollBarPolicy.ScrollBarAlwaysOff)
        self.track_area.setWidget(self.grid_container)
        self.track_area.setStyleSheet("QScrollArea { background: transparent; }")
        self.orientation_stack.addWidget(self.track_area)
        self.orientation_stack.addWidget(self.tape_deck)
        main_layout.addWidget(self.stack_container, 1)
        self.orientation_stack.setCurrentWidget(self.track_area)
        main_layout.addWidget(self.master_section)

    def _refresh_track_views(self) -> None:
        for idx, (widget, track) in enumerate(zip(self.track_widgets, self.engine.tracks)):
            live_audio = self.engine.get_live_waveform(idx)
            widget.update_from_track(track, live_audio)

    @staticmethod
    def _apply_button_glow(button: QtWidgets.QAbstractButton, color: str, active: bool) -> None:
        if active:
            effect = QtWidgets.QGraphicsDropShadowEffect(button)
            effect.setColor(QtGui.QColor(color))
            effect.setBlurRadius(45)
            effect.setOffset(0)
            button.setGraphicsEffect(effect)
        else:
            button.setGraphicsEffect(None)

    def _handle_tape_play(self) -> None:
        if not self.play_button.isChecked():
            self.play_button.setChecked(True)
        else:
            self._toggle_playback(True)

    def _handle_tape_stop(self) -> None:
        if self.play_button.isChecked():
            self.play_button.setChecked(False)
        else:
            self._toggle_playback(False)

    def _toggle_playback(self, state: bool) -> None:
        if state:
            self._set_button_state(self.tape_deck.play_button, True)
            if self.record_button.isChecked() and not self.engine.is_recording():
                self.engine.start_recording()
            self.engine.start_playback()
            if not self.engine.is_playing():
                self._set_button_state(self.play_button, False)
                self._set_button_state(self.tape_deck.play_button, False)
                self._apply_button_glow(self.play_button, PALETTE["accent_active"], False)
                self._apply_button_glow(self.tape_deck.play_button, PALETTE["accent_active"], False)
            else:
                self._apply_button_glow(self.play_button, PALETTE["accent_active"], True)
                self._apply_button_glow(self.tape_deck.play_button, PALETTE["accent_active"], True)
        else:
            self.engine.stop_playback()
            self._apply_button_glow(self.play_button, PALETTE["accent_active"], False)
            self._apply_button_glow(self.tape_deck.play_button, PALETTE["accent_active"], False)
            self._set_button_state(self.tape_deck.play_button, False)

    # Slots ------------------------------------------------------------
    def _toggle_recording(self, state: bool) -> None:
        if state:
            self._set_button_state(self.tape_deck.record_button, True)
            self._apply_button_glow(self.record_button, PALETTE["record_active"], True)
            self._apply_button_glow(self.tape_deck.record_button, PALETTE["record_active"], True)
            self.engine.start_recording()
            if not self.engine.is_recording():
                self._apply_button_glow(self.record_button, PALETTE["record_active"], False)
                self._apply_button_glow(self.tape_deck.record_button, PALETTE["record_active"], False)
                self._set_button_state(self.record_button, False)
                self._set_button_state(self.tape_deck.record_button, False)
        else:
            self._stop_recording()

    def _stop_recording(self) -> None:
        self._apply_button_glow(self.record_button, PALETTE["record_active"], False)
        self._apply_button_glow(self.tape_deck.record_button, PALETTE["record_active"], False)
        self._set_button_state(self.record_button, False)
        self._set_button_state(self.tape_deck.record_button, False)
        self.engine.stop_recording()
        self._refresh_track_views()

    def _toggle_record_button_on(self) -> None:
        if not self.record_button.isChecked():
            self.record_button.setChecked(True)
        else:
            self.engine.start_recording()
            self._apply_button_glow(self.record_button, PALETTE["record_active"], True)
            self._apply_button_glow(self.tape_deck.record_button, PALETTE["record_active"], True)
            if not self.engine.is_recording():
                self._apply_button_glow(self.record_button, PALETTE["record_active"], False)
                self._apply_button_glow(self.tape_deck.record_button, PALETTE["record_active"], False)
                self._set_button_state(self.record_button, False)
                self._set_button_state(self.tape_deck.record_button, False)

    def _poll_engine_state(self) -> None:
        playing = self.engine.is_playing()
        recording = self.engine.is_recording()

        if playing:
            self._set_button_state(self.play_button, True)
            self._set_button_state(self.tape_deck.play_button, True)
            self._apply_button_glow(self.play_button, PALETTE["accent_active"], True)
            self._apply_button_glow(self.tape_deck.play_button, PALETTE["accent_active"], True)
        elif self._last_playing_state:
            self._apply_button_glow(self.play_button, PALETTE["accent_active"], False)
            self._apply_button_glow(self.tape_deck.play_button, PALETTE["accent_active"], False)
            self._set_button_state(self.play_button, False)
            self._set_button_state(self.tape_deck.play_button, False)

        if recording:
            self._set_button_state(self.record_button, True)
            self._set_button_state(self.tape_deck.record_button, True)
            self._apply_button_glow(self.record_button, PALETTE["record_active"], True)
            self._apply_button_glow(self.tape_deck.record_button, PALETTE["record_active"], True)
            self._refresh_track_views()
        elif self._last_recording_state:
            self._apply_button_glow(self.record_button, PALETTE["record_active"], False)
            self._apply_button_glow(self.tape_deck.record_button, PALETTE["record_active"], False)
            self._set_button_state(self.record_button, False)
            self._set_button_state(self.tape_deck.record_button, False)
            self._refresh_track_views()

        self._last_playing_state = playing
        self._last_recording_state = recording

    def _tempo_changed(self, value: int) -> None:
        self.engine.set_tempo(value)

    def _toggle_click(self, state: bool) -> None:
        self.engine.click_enabled = state

    def _set_input_device(self, index: int) -> None:
        if index < 0:
            return
        device_id, _ = self._input_devices[index]
        self.engine.set_input_device(device_id)

    def _set_output_device(self, index: int) -> None:
        if index < 0:
            return
        device_id, _ = self._output_devices[index]
        self.engine.set_output_device(device_id)

    def _export_mix(self) -> None:
        sample_rate = int(self.sample_rate_combo.currentText())
        fmt = self.format_combo.currentText()
        file_name, _ = QtWidgets.QFileDialog.getSaveFileName(self, "Export Mix", "mix." + fmt, f"*.{fmt}")
        if file_name:
            self.engine.export(file_name, sample_rate=sample_rate, fmt=fmt)

    def _save_session(self) -> None:
        file_name, _ = QtWidgets.QFileDialog.getSaveFileName(self, "Save Session", "session.json", "*.json")
        if file_name:
            save_session(Path(file_name), self.engine.tracks, self.engine.tempo)

    def _arm_track(self, index: int, state: bool) -> None:
        self.engine.tracks[index].armed = state
        self._set_button_state(self.tape_deck.track_buttons[index], state)
        self._set_button_state(self.track_widgets[index].record_button, state)
        live_audio = self.engine.get_live_waveform(index)
        self.track_widgets[index].update_from_track(self.engine.tracks[index], live_audio)

    @staticmethod
    def _set_button_state(button: QtWidgets.QAbstractButton, state: bool) -> None:
        old = button.blockSignals(True)
        button.setChecked(state)
        button.blockSignals(old)

    def _toggle_track_mono(self, index: int, state: bool) -> None:
        track = self.engine.tracks[index]
        if state:
            track.convert_to_mono()
        else:
            track.convert_to_stereo()
        if track.raw_data is not None:
            track.apply_processing()
        self._refresh_track_views()

    def _set_track_gain(self, index: int, gain_db: float) -> None:
        self.engine.tracks[index].gain_db = gain_db
        if self.engine.tracks[index].data is not None:
            self.engine.tracks[index].apply_processing()
        self._refresh_track_views()

    def _edit_track_eq(self, index: int) -> None:
        track = self.engine.tracks[index]
        if not track.eq_bands:
            track.eq_bands = default_eq_bands()
        dialog = EQDialog(track.eq_bands, self)
        if dialog.exec() == QtWidgets.QDialog.DialogCode.Accepted:
            track.eq_bands = dialog.settings()
            if track.data is not None:
                track.apply_processing()
            self._refresh_track_views()

    def _edit_track_compressor(self, index: int) -> None:
        track = self.engine.tracks[index]
        dialog = CompressorDialog(track.compressor, self)
        if dialog.exec() == QtWidgets.QDialog.DialogCode.Accepted:
            track.compressor = dialog.settings()
            if track.data is not None:
                track.apply_processing()
            self._refresh_track_views()

    def _crop_track(self, index: int, start: float, end: float) -> None:
        self.engine.crop_track(index, start, end)
        self._refresh_track_views()

    def _move_track(self, source: int, dest: int) -> None:
        self.engine.move_region(source, dest)
        self._refresh_track_views()

    def _set_master_gain(self, value: int) -> None:
        self.engine.master_gain_db = value / 10

    def _edit_master_eq(self) -> None:
        if not self.engine.master_eq:
            self.engine.master_eq = default_eq_bands()
        dialog = EQDialog(self.engine.master_eq, self)
        if dialog.exec() == QtWidgets.QDialog.DialogCode.Accepted:
            self.engine.master_eq = dialog.settings()

    def _edit_master_compressor(self) -> None:
        dialog = CompressorDialog(self.engine.master_compressor, self)
        if dialog.exec() == QtWidgets.QDialog.DialogCode.Accepted:
            self.engine.master_compressor = dialog.settings()

    def _update_device_lists(self) -> None:
        self._input_devices = AudioEngine.list_input_devices()
        self._output_devices = AudioEngine.list_output_devices()
        self.input_combo.clear()
        self.output_combo.clear()
        if self._input_devices:
            for _, name in self._input_devices:
                self.input_combo.addItem(name)
            self.input_combo.setEnabled(True)
            self.input_combo.setCurrentIndex(0)
            self._set_input_device(0)
        else:
            self.input_combo.addItem("No input devices found")
            self.input_combo.setEnabled(False)
        if self._output_devices:
            for _, name in self._output_devices:
                self.output_combo.addItem(name)
            self.output_combo.setEnabled(True)
            self.output_combo.setCurrentIndex(0)
            self._set_output_device(0)
        else:
            self.output_combo.addItem("No output devices found")
            self.output_combo.setEnabled(False)
        if not self._input_devices or not self._output_devices:
            QtWidgets.QMessageBox.warning(
                self,
                "Audio devices unavailable",
                (
                    "The recorder could not find an audio input or output device. "
                    "The application will stay open, but recording and playback "
                    "require an available audio interface."
                ),
            )

    def resizeEvent(self, event: QtGui.QResizeEvent) -> None:  # noqa: D401,N802
        super().resizeEvent(event)
        if self.height() > self.width():
            self.orientation_stack.setCurrentWidget(self.tape_deck)
        else:
            self.orientation_stack.setCurrentWidget(self.track_area)


def main() -> None:
    app = QtWidgets.QApplication(sys.argv)
    app.setStyleSheet(
        (
            "QWidget {{ background-color: {background}; color: {primary}; font-size: 16px; }}"
            "QLabel {{ font-size: 16px; }}"
            "QGroupBox {{ border: 2px solid rgba(91, 70, 54, 0.25); border-radius: 16px; margin-top: 12px; padding: 16px; }}"
            "QGroupBox::title {{ subcontrol-origin: margin; left: 12px; padding: 0 6px; font-weight: 600; }}"
            "QSlider::groove:horizontal {{ height: 8px; background: rgba(91, 70, 54, 0.2); border-radius: 4px; }}"
            "QSlider::handle:horizontal {{ background: {accent_active}; width: 22px; margin: -7px 0; border-radius: 11px; }}"
            "QCheckBox {{ spacing: 10px; }}"
        ).format(**PALETTE)
    )
    window = MainWindow()
    window.show()
    sys.exit(app.exec())


if __name__ == "__main__":
    main()
<|MERGE_RESOLUTION|>--- conflicted
+++ resolved
@@ -352,7 +352,6 @@
         button_box.accepted.connect(self.accept)
         button_box.rejected.connect(self.reject)
         layout.addWidget(button_box)
-<<<<<<< HEAD
 
     def _sync_labels(self) -> None:
         for idx, band in enumerate(self._bands):
@@ -375,30 +374,6 @@
         self._bands[index].low_freq = max(20.0, value)
         self._sync_labels()
 
-=======
-
-    def _sync_labels(self) -> None:
-        for idx, band in enumerate(self._bands):
-            self._range_labels[idx].setText(f"{int(band.low_freq)} – {int(band.high_freq)} Hz")
-            self._gain_labels[idx].setText(f"{band.gain_db:+.1f} dB")
-        self._curve.set_bands(self._bands)
-
-    def _on_gain_changed(self, index: int, value: int) -> None:
-        self._bands[index].gain_db = value / 10
-        self._gain_labels[index].setText(f"{self._bands[index].gain_db:+.1f} dB")
-        self._curve.set_bands(self._bands)
-
-    def _on_low_changed(self, index: int, value: float) -> None:
-        high = self._bands[index].high_freq
-        if value >= high - 10:
-            value = high - 10
-            self._low_spins[index].blockSignals(True)
-            self._low_spins[index].setValue(value)
-            self._low_spins[index].blockSignals(False)
-        self._bands[index].low_freq = max(20.0, value)
-        self._sync_labels()
-
->>>>>>> 2afadf71
     def _on_high_changed(self, index: int, value: float) -> None:
         low = self._bands[index].low_freq
         if value <= low + 10:
