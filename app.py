--- conflicted
+++ resolved
@@ -161,7 +161,6 @@
         painter.setPen(minor_pen)
         mid_y = self.height() // 2
         painter.drawLine(0, mid_y, self.width(), mid_y)
-<<<<<<< HEAD
         super().paintEvent(event)
 
 
@@ -258,105 +257,6 @@
         super().paintEvent(event)
 
 
-=======
-        super().paintEvent(event)
-
-
-class WaveformView(QtWidgets.QWidget):
-    """Simplified visualisation of audio waveforms for each track."""
-
-    def __init__(self, parent: QtWidgets.QWidget | None = None) -> None:
-        super().__init__(parent)
-        self._waveform: np.ndarray | None = None
-        self._live_mode = False
-        self.setMinimumHeight(140)
-        self.setSizePolicy(
-            QtWidgets.QSizePolicy.Policy.Expanding,
-            QtWidgets.QSizePolicy.Policy.Fixed,
-        )
-
-    def set_waveform(self, audio: np.ndarray | None) -> None:
-        if audio is None or audio.size == 0:
-            self._waveform = None
-        else:
-            if audio.ndim > 1:
-                audio = audio.mean(axis=1)
-            peak = float(np.max(np.abs(audio))) if audio.size else 0.0
-            max_val = peak if peak != 0 else 1.0
-            self._waveform = (audio / max_val).astype(np.float32)
-        self.update()
-
-    def set_live_mode(self, active: bool) -> None:
-        if self._live_mode != active:
-            self._live_mode = active
-            self.update()
-
-    def _build_path(self, width: int, height: int) -> QtGui.QPainterPath | None:
-        if self._waveform is None or width <= 0:
-            return None
-        samples = self._waveform
-        step = max(1, len(samples) // width)
-        center_y = height / 2
-        scale_y = center_y * 0.9
-        path = QtGui.QPainterPath()
-        path.moveTo(0, center_y)
-        for x in range(width):
-            start = x * step
-            end = min(len(samples), start + step)
-            window = samples[start:end]
-            if window.size == 0:
-                level = 0.0
-            else:
-                level = float(window.max())
-            y = center_y - level * scale_y
-            path.lineTo(x, y)
-        path.lineTo(width, center_y)
-        for x in range(width, -1, -1):
-            start = x * step
-            end = min(len(samples), start + step)
-            window = samples[start:end]
-            if window.size == 0:
-                level = 0.0
-            else:
-                level = float(window.min())
-            y = center_y - level * scale_y
-            path.lineTo(x, y)
-        path.closeSubpath()
-        return path
-
-    def paintEvent(self, event: QtGui.QPaintEvent) -> None:  # noqa: D401,N802
-        painter = QtGui.QPainter(self)
-        painter.setRenderHint(QtGui.QPainter.RenderHint.Antialiasing)
-        rect = self.rect()
-        gradient = QtGui.QLinearGradient(rect.topLeft(), rect.bottomRight())
-        if self._live_mode:
-            gradient.setColorAt(0.0, QtGui.QColor(PALETTE["waveform_live"]).lighter(140))
-            gradient.setColorAt(1.0, QtGui.QColor(PALETTE["waveform_live"]).lighter(190))
-        else:
-            gradient.setColorAt(0.0, QtGui.QColor(255, 255, 255, 120))
-            gradient.setColorAt(1.0, QtGui.QColor(PALETTE["highlight"]))
-        painter.fillRect(rect, gradient)
-
-        painter.setPen(QtGui.QPen(QtGui.QColor(PALETTE["timeline_grid"])))
-        for y in range(0, rect.height(), 30):
-            painter.drawLine(rect.left(), y, rect.right(), y)
-
-        path = self._build_path(rect.width(), rect.height())
-        if path is None:
-            painter.setPen(QtGui.QPen(QtGui.QColor(PALETTE["primary"])))
-            painter.drawText(rect, QtCore.Qt.AlignmentFlag.AlignCenter, "No audio yet")
-        else:
-            fill_color = QtGui.QColor(PALETTE["waveform_fill"])
-            if self._live_mode:
-                fill_color = QtGui.QColor(PALETTE["waveform_live"])
-            painter.setBrush(fill_color)
-            painter.setPen(QtGui.QPen(QtGui.QColor(PALETTE["waveform"]), 1.2))
-            painter.drawPath(path)
-
-        super().paintEvent(event)
-
-
->>>>>>> 1d971cbb
 class EQCurveWidget(QtWidgets.QWidget):
     """Visual preview of the EQ response curve."""
 
@@ -388,19 +288,12 @@
         painter.setRenderHint(QtGui.QPainter.RenderHint.Antialiasing)
         rect = self.rect().adjusted(12, 12, -12, -12)
 
-<<<<<<< HEAD
         _fill_linear_gradient(
             painter,
             rect,
             QtGui.QColor(PALETTE["highlight"]),
             QtGui.QColor(255, 255, 255, 180),
         )
-=======
-        bg = QtGui.QLinearGradient(rect.topLeft(), rect.bottomRight())
-        bg.setColorAt(0.0, QtGui.QColor(PALETTE["highlight"]))
-        bg.setColorAt(1.0, QtGui.QColor(255, 255, 255, 180))
-        painter.fillRect(rect, bg)
->>>>>>> 1d971cbb
 
         painter.setPen(QtGui.QPen(QtGui.QColor(PALETTE["timeline_grid"])) )
         for step in range(5):
@@ -529,7 +422,6 @@
         button_box.accepted.connect(self.accept)
         button_box.rejected.connect(self.reject)
         layout.addWidget(button_box)
-<<<<<<< HEAD
 
     def _sync_labels(self) -> None:
         for idx, band in enumerate(self._bands):
@@ -562,40 +454,6 @@
         self._bands[index].high_freq = min(20000.0, value)
         self._sync_labels()
 
-=======
-
-    def _sync_labels(self) -> None:
-        for idx, band in enumerate(self._bands):
-            self._range_labels[idx].setText(f"{int(band.low_freq)} – {int(band.high_freq)} Hz")
-            self._gain_labels[idx].setText(f"{band.gain_db:+.1f} dB")
-        self._curve.set_bands(self._bands)
-
-    def _on_gain_changed(self, index: int, value: int) -> None:
-        self._bands[index].gain_db = value / 10
-        self._gain_labels[index].setText(f"{self._bands[index].gain_db:+.1f} dB")
-        self._curve.set_bands(self._bands)
-
-    def _on_low_changed(self, index: int, value: float) -> None:
-        high = self._bands[index].high_freq
-        if value >= high - 10:
-            value = high - 10
-            self._low_spins[index].blockSignals(True)
-            self._low_spins[index].setValue(value)
-            self._low_spins[index].blockSignals(False)
-        self._bands[index].low_freq = max(20.0, value)
-        self._sync_labels()
-
-    def _on_high_changed(self, index: int, value: float) -> None:
-        low = self._bands[index].low_freq
-        if value <= low + 10:
-            value = low + 10
-            self._high_spins[index].blockSignals(True)
-            self._high_spins[index].setValue(value)
-            self._high_spins[index].blockSignals(False)
-        self._bands[index].high_freq = min(20000.0, value)
-        self._sync_labels()
-
->>>>>>> 1d971cbb
     def settings(self) -> List[EQBand]:
         return [EQBand(b.low_freq, b.high_freq, b.gain_db) for b in self._bands]
 
